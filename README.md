<div style="width: 100%; max-width: 1500px; height: 400px; overflow: hidden; position: relative;">
  <img src="https://pbs.twimg.com/profile_banners/1237000633896652800/1717069203/1500x500" alt="VIEWS Twitter Header" style="position: absolute; top: -50px; width: 100%; height: auto;">
</div>


# **HydraNet**: Spatiotemporal Conflict Forecasting Model 👾  

> **Part of the [VIEWS Platform](https://github.com/views-platform) ecosystem for large-scale conflict forecasting.**

---

## 📚 Table of Contents  

1. [Overview](#overview)  
2. [Role in the VIEWS Pipeline](#role-in-the-views-pipeline)  
3. [Features](#features)  
4. [Installation](#installation)  
5. [Usage](#usage)  
6. [Architecture](#architecture)  
7. [Project Structure](#project-structure)  
8. [Contributing](#contributing)  
9. [License](#license)  
10. [Acknowledgements](#acknowledgements)  

---

## 🧠 Overview  

**HydraNet** is an advanced machine learning model designed for **spatiotemporal forecasting of violent conflict** at high granularity. It predicts three types of violence—state-based, non-state-based, and one-sided—by solving regression and classification tasks concurrently.  

The model provides:  
- **Probabilistic Outputs**: Enables uncertainty quantification through posterior distributions.  
- **Temporospatial Learning**: Leverages convolutional layers for spatial dependencies and LSTMs for temporal patterns.  
- **Multi-Tasking**: Simultaneously predicts probabilities and magnitudes of conflict.  

HydraNet is **FAIR-compliant** (Findable, Accessible, Interoperable, Reusable), ensuring transparency and ease of use for researchers and policymakers.  

---

## 🌍 Role in the VIEWS Pipeline  

HydraNet is a core component of the **Violence & Impacts Early Warning System (VIEWS)** pipeline, working alongside other repositories:  

- **[views-pipeline-core](https://github.com/views-platform/views-pipeline-core):** Manages data ingestion, preprocessing, and pipeline orchestration.  
- **[views-models](https://github.com/views-platform/views-models):** Provides interfaces to train, test, and deploy HydraNet.  
- **[views-evaluation](https://github.com/views-platform/views-evaluation):** Evaluates model predictions and performs calibration tasks.  
- **[docs](https://github.com/views-platform/docs):** Organization/pipeline level documentation.

### Integration Workflow  

HydraNet fits into the VIEWS pipeline as follows:  
1. **Data Input:** Preprocessed PRIO grid-cell-level conflict data is retrieved from **views-pipeline-core**.  
2. **Model Execution:** HydraNet generates probabilistic forecasts for multiple violence types across a 36-month horizon.  
3. **Evaluation and Calibration:** Outputs are passed to **views-evaluation** for ensembling and alignment with other models.  

---

## ✨ Features  

- **Multi-Task Learning:** Simultaneous prediction of probabilities and magnitudes for three conflict types.  
- **Uncertainty Quantification:** Generates posterior distributions for robust decision-making.  
- **Hybrid Architecture:** Combines CNNs for spatial dependencies, LSTMs for temporal patterns, and U-net for precision.  
- **Minimal Manual Engineering:** Relies solely on past conflict history, simplifying input requirements.  
- **Scalable Design:** Adaptable for new features and forecasting tasks.  

---

## ⚙️ Installation  

### Prerequisites  

- Python >= 3.8  
- GPU support recommended (e.g., NVIDIA CUDA).   

### Steps  

See the organization/pipeline level [docs](https://github.com/views-platform/docs)  

---

## 🚀 Usage  

### 1. Run Training Locally  

See the organization/pipeline level [docs](https://github.com/views-platform/docs)  

### 2. Use in the VIEWS Pipeline  

HydraNet seamlessly integrates into the broader VIEWS pipeline. After training and prediction, the outputs can be passed into the **views-evaluation** repository for further analysis and calibration.  

---

## 🏗 Architecture  

HydraNet employs a **probabilistic recurrent U-net** architecture optimized for spatiotemporal conflict forecasting.  

### Key Components  

- **CNNs (Convolutional Neural Networks):** Capture intricate spatial patterns in grid-cell data.  
- **LSTMs (Long Short-Term Memory networks):** Model temporal dependencies and trends.  
- **Dropout Layers:** Enable Monte Carlo sampling to quantify model uncertainty.  
- **Multi-Decoder Design:** Outputs six distinct forecasts (probabilities and magnitudes for three violence types).  

### Workflow  

1. **Input:** Historical conflict fatalities categorized as state-based, non-state, and one-sided.  
2. **Data Processing:** Converts historical data into z-stacks of monthly grids with three channels (one for each violence type).  
3. **Prediction:** Generates six outputs: probabilities and magnitudes for each type of violence.  

For a detailed explanation of the architecture, refer to the **[HydraNet Paper](link-to-paper)**.  

---

## 🗂 Project Structure  

```plaintext
views_hydranet/
├── README.md            # Documentation
├── tests                # Unit and integration tests
├── views_hydranet       # Main source code
│   ├── architecture     # Model definitions (CNN + LSTM + U-net)
│   ├── evaluate         # Evaluation scripts
│   ├── forecast         # Forecasting utilities
│   ├── manager          # Workflow management
│   ├── train            # Training logic
│   ├── utils            # Helper functions (logging, metrics, etc.)
│   ├── __init__.py      # Package initialization
├── .gitignore           # Git ignore rules
├── pyproject.toml       # Poetry project file
├── poetry.lock          # Dependency lock file
```  

---

## 🤝 Contributing  

We welcome contributions to HydraNet! Please follow the contribution guidelines outlined in the [organization-level documentation](https://github.com/views-platform/docs).  

---

## 📜 License  

...

---

## 💬 Acknowledgements  


<p align="center">
  <img src="https://raw.githubusercontent.com/views-platform/docs/main/images/views_funders.png" alt="Views Funders" width="80%">
</p>


<<<<<<< HEAD
Special thanks to the **VIEWS MD&D Team** for their collaboration and support.  
=======
Special thanks to the **VIEWS MD&D Team** for their collaboration and support.  
>>>>>>> b8c346f0
<|MERGE_RESOLUTION|>--- conflicted
+++ resolved
@@ -151,9 +151,4 @@
   <img src="https://raw.githubusercontent.com/views-platform/docs/main/images/views_funders.png" alt="Views Funders" width="80%">
 </p>
 
-
-<<<<<<< HEAD
-Special thanks to the **VIEWS MD&D Team** for their collaboration and support.  
-=======
-Special thanks to the **VIEWS MD&D Team** for their collaboration and support.  
->>>>>>> b8c346f0
+Special thanks to the **VIEWS MD&D Team** for their collaboration and support.  